use crate::model;
use std::collections::hash_map::DefaultHasher;
use std::collections::BTreeMap;
use std::hash::{Hash, Hasher};
use std::path::{Path, PathBuf};
use std::process::{Command, Stdio};
use std::{env, fs};

use semver_parser::version::Version as SemVersion;

const CMAKELISTS_KERNEL: &str = include_str!("CMakeLists_kernel.txt");
const CMAKELISTS_LIB: &str = include_str!("CMakeLists_lib.txt");

/// cd to `dir`, call `f`, then cd back to the previous working directory.
pub fn with_working_dir<F>(dir: &PathBuf, f: F)
where
    F: Fn() -> (),
{
    let pwd = env::current_dir().expect("Failed to get current dir");
    env::set_current_dir(&dir).expect(format!("Can't cd to {}", dir.display()).as_str());

    f();

    env::set_current_dir(&pwd).expect("Can't cd back to initial working dir");
}

/// Finds the relevant sha in the seL4/seL4_tools github repository that is supposedly
/// compatible with the supplied version of seL4.
fn version_to_sel4_tools_sha(version: &SemVersion) -> Option<&'static str> {
    match (version.major, version.minor) {
        (2, 0) => Some("eaf835135acf8bc5ae631b021eddb93816ec873b"),
        (2, 1) => Some("215b802f2addeb99a7e3a733acc3eb2fffd23d2c"),
        (3, 0) => Some("dfd11fe348bd95577686e376abe68c945a0244e0"),
        (3, 1) => Some("c9db51f0396970fd4db224325d73c9ee3d7f0eb3"),
        (3, 2) => Some("9d75312da3338b913d1a7e48497b0fa6d4faa2ed"),
        (4, 0) => Some("d185d574db8332d83da01f3799d9ef53bebba80e"),
        (5, 0) => Some("fe5db52215e551771fe6662591edcacd727de0d9"),
        (5, 1) => Some("a9295b6efd52f0956040e0ff9e6674af867f2b61"),
        (5, 2) => Some("ee37ef2615a2acbd3688e66136f5b3deaadab125"),
        (6, 0) => Some("7223b43dd0151933e64bca509b2a471770ccff05"),
        (7, 0) => Some("695e63c327f979c5e3c9624d9e8d0fa765bf4393"),
        (8, 0) => Some("afe398cd09bc35c5a4d573006ed19284a164ad80"),
        (9, 0) => Some("87642544dbb767806d9c1f0fb673eb5ac86c242b"),
        (10, 0) => Some("9cd9d57ec8783db3d3bcea1821d7e7e1fe84d34e"),
        (10, 1) => Some("e8c8f9e1a3c37508fb1c395884a11d2a569e1ef6"),
        _ => None,
    }
}

fn version_to_sel4_kernel_release_sha(version: &SemVersion) -> Option<&'static str> {
    match (version.major, version.minor, version.patch) {
        (2, 0, 0) => Some("2a4ee9ba912c195f526163dca27d48e06d8a81f8"),
        (2, 1, 0) => Some("0115ad1d0d7a871d637f8ceb79e37b46f9981249"),
        (3, 0, 0) => Some("634d4681a88bdb43fa1e1f8fd8c330f43f6d6712"),
        (3, 0, 1) => Some("94e13b7e605676b4d5bd61497d38f0858cf2bb2f"),
        (3, 1, 0) => Some("8150e914c377bb2d94796c6857d08f64973a7295"),
        (3, 2, 0) => Some("e70cd7613bb3aed71d3df58c72146cc44a60190e"),
        (4, 0, 0) => Some("7d1df6af0027e87a66351d01804b00eb2637b63e"),
        (5, 0, 0) => Some("5453060b9530567d2709d0815c1b114cb1a2be6a"),
        (5, 1, 0) => Some("598c9d1efc2b10c475a92fd5775d8280c766b77f"),
        (5, 2, 0) => Some("3695232f9603af60d56f97072082d90f30e98b0e"),
        (6, 0, 0) => Some("8564ace4dfb622ec69e0f7d762ebfbc8552ec918"),
        (7, 0, 0) => Some("220ed968b1b1569586b26f297f37a8f7e7d7b961"),
        (8, 0, 0) => Some("396315f3bfb2592e2fe61eaaeee916b626f26e68"),
        (9, 0, 0) => Some("f58d22af8b6ce8bfccaa4bac393a31cad670e7c1"),
        (9, 0, 1) => Some("0dd40b6c43a290173ea7782b97afbbbddfa23b36"),
        (10, 0, 0) => Some("5c7f7844a6225acd0865d4c063ddac4c1a518963"),
        (10, 1, 0) => Some("a3c341adc4ee61cdfe68d64245c71ca9b171dd15"),
        (10, 1, 1) => Some("57e5417ce24ad6a37912dda47495f02b8c7eb60f"),
        _ => None,
    }
}
fn clone_at_branch_or_tag(repo: &str, branch_or_tag: &str, dir: &Path) {
    let mut git_clone_command = Command::new("git");
    git_clone_command
        .arg("clone")
        .arg("--depth=1")
        .arg("--single-branch")
        .arg("--branch")
        .arg(branch_or_tag)
        .arg(repo)
        .arg(dir)
        .stdout(Stdio::inherit())
        .stderr(Stdio::inherit());
    println!("Running git: {:?}", &git_clone_command);
    let output = git_clone_command.output().expect("failed to run git");
    assert!(output.status.success());
}

fn is_dir_absent_or_empty(dir_path: &Path) -> bool {
    if dir_path.exists() {
        if !dir_path.is_dir() {
            panic!(
                "Found pre-existing file at {} where either nothing or an empty dir was expected",
                dir_path.display()
            );
        }
        std::fs::read_dir(dir_path).iter().len() == 0
    } else {
        true
    }
}

pub struct ResolvedSeL4Source {
    pub kernel_dir: PathBuf,
    pub tools_dir: PathBuf,
}

/// dest_dir: Where downloaded source will be placed, if necessary
pub fn resolve_sel4_source(
    source: &model::SeL4Source,
    dest_dir: &Path,
) -> Result<ResolvedSeL4Source, String> {
    match &source {
        model::SeL4Source::LocalDirectories {
            kernel_dir,
            tools_dir,
        } => Ok(ResolvedSeL4Source {kernel_dir: kernel_dir.to_owned(), tools_dir: tools_dir.to_owned()}),
        model::SeL4Source::Version(v) => {
            // Confirm we can support the requested version
            let _kernel_sha = version_to_sel4_kernel_release_sha(&v)
                .expect(&format!("Unsupported version: {}", v));
            let _tools_sha =
                version_to_sel4_tools_sha(&v).expect(&format!("Unsupported version: {}", v));

            let kernel_dir = dest_dir.join(format!("seL4_kernel-{}", v));
            let kernel_needs_content = is_dir_absent_or_empty(&kernel_dir);
            fs::create_dir_all(&kernel_dir).expect("Failed to create kernel dir");
            let kernel_dir = fs::canonicalize(&kernel_dir)
                .expect(&format!("Kernel dir: {}", &kernel_dir.display()));
            if kernel_needs_content {
                clone_at_branch_or_tag(
                    "git://github.com/seL4/seL4.git",
                    &format!("{}", v),
                    &kernel_dir,
                )
            }

            let tools_dir = dest_dir.join(format!("seL4_tools-{}", v));
            let tools_needs_content = is_dir_absent_or_empty(&tools_dir);
            fs::create_dir_all(&tools_dir).expect("Failed to create tools dir");
            let tools_dir = fs::canonicalize(&tools_dir)
                .expect(&format!("Tools dir: {}", &tools_dir.display()));
            if tools_needs_content {
                clone_at_branch_or_tag(
                    "git://github.com/seL4/seL4_tools.git",
                    &format!("{}.{}.x-compatible", v.major, v.minor),
                    &tools_dir,
                );
            }

            Ok(ResolvedSeL4Source {
                kernel_dir,
                tools_dir,
            })
        }
    }
}

#[derive(PartialEq, Eq, Copy, Clone)]
pub enum SeL4BuildMode {
    Kernel,
    Lib,
}

pub enum SeL4BuildOutcome {
    StaticLib {
        build_dir: PathBuf,
    },
    Kernel {
        build_dir: PathBuf,
        kernel_path: PathBuf,
    },
    KernelAndRootImage {
        build_dir: PathBuf,
        kernel_path: PathBuf,
        root_image_path: PathBuf,
    }
}

/// Return the cmake build dir
pub fn build_sel4(
    out_dir: &Path,
    kernel_dir: &Path,
    tools_dir: &Path,
    config: &model::contextualized::Contextualized,
    build_mode: SeL4BuildMode,
) -> SeL4BuildOutcome {
    let cmake_lists_content = match build_mode {
        SeL4BuildMode::Kernel => CMAKELISTS_KERNEL,
        SeL4BuildMode::Lib => CMAKELISTS_LIB,
    };

    let mut cmake_opts = BTreeMap::new();
    if let Some(prefix) = &config.build.cross_compiler_prefix {
        cmake_opts.insert("CROSS_COMPILER_PREFIX".to_string(), prefix.to_owned());
    }

    cmake_opts.insert(
        "CMAKE_TOOLCHAIN_FILE".to_string(),
        kernel_dir.join("gcc.cmake").display().to_string(),
    );
    cmake_opts.insert("KERNEL_PATH".to_string(), kernel_dir.display().to_string());

    if build_mode == SeL4BuildMode::Lib {
        cmake_opts.insert(
            "LibSel4FunctionAttributes".to_string(),
            "public".to_string(),
        );
    }

    for (k, v) in config.sel4_config.iter() {
        let v_str = match v {
            model::SingleValue::String(s) => s.to_owned(),
            model::SingleValue::Integer(i) => format!("{}", i),
            model::SingleValue::Boolean(b) => format!("{}", b),
        };

        cmake_opts.insert(k.to_owned(), v_str);
    }

    // create the build directory by hashing both input config and the actual
    // cmake options
    let mut hash_state = DefaultHasher::new();
    config.hash(&mut hash_state);
    cmake_opts.hash(&mut hash_state);
    cmake_lists_content.hash(&mut hash_state);
    // TODO hash relevant environment variables as well. Or tightly manage the target env.
    let config_hash = hash_state.finish();

    let build_dir = out_dir
        .join("sel4-build")
        .join(format!("{:x}", config_hash));
    if build_dir.exists() && !build_dir.is_dir() {
        panic!(
            "{} already exists, and is not a directory",
            build_dir.to_str().unwrap()
        );
    }

    println!("Using build_dir={}", build_dir.display());
    fs::create_dir_all(&build_dir).expect("Failed to create build dir");
    fs::write(build_dir.join("CMakeLists.txt"), cmake_lists_content).unwrap();

<<<<<<< HEAD
    let mut root_task_image_path = PathBuf::from(&config.build.root_task_image);
    if build_mode == SeL4BuildMode::Kernel {
        root_task_image_path = fs::canonicalize(&root_task_image_path).expect(&format!(
            "Failed to canonicalize root task image: {}",
            root_task_image_path.display()
        ));
    }
=======
>>>>>>> ab91af7c

    with_working_dir(&build_dir, || {
        let mut cmake = Command::new("cmake");
        cmake
            .args(cmake_opts.iter().map(|(k, v)| format!("-D{}={}", k, v)))
            .arg("-G")
            .arg("Ninja")
            .arg(".")
            .env("SEL4_TOOLS_DIR", tools_dir.to_owned());

        if build_mode == SeL4BuildMode::Kernel {
            cmake.env("ROOT_TASK_PATH", &root_task_image_path);
        }

        cmake.stdout(Stdio::inherit()).stderr(Stdio::inherit());
        println!("Running cmake: {:?}", &cmake);

        let output = cmake.output().expect("failed to run cmake");
        assert!(output.status.success());

        let mut ninja = Command::new("ninja");
        ninja
            .arg(match build_mode {
                SeL4BuildMode::Kernel => "all",
                SeL4BuildMode::Lib => "libsel4.a",
            })
            .stdout(Stdio::inherit())
            .stderr(Stdio::inherit());
        println!("Running ninja: {:?}", &ninja);

        let output = ninja.output().expect("failed to run ninja");
        assert!(output.status.success());
    });

    let sel4_arch = cmake_opts.get("KernelSel4Arch").expect("KernelSel4Arch missing but required as a sel4 config option");
    let kernel_platform = cmake_opts.get("KernelPlatform").expect("KernelPlatform missing but required as a sel4 config option");
    match build_mode {
        SeL4BuildMode::Kernel => match config.context.target.as_ref() {
            "x86_64" | "x86" => SeL4BuildOutcome::KernelAndRootImage {
                build_dir: build_dir.clone(),
                kernel_path: build_dir.join("images").join(format!("kernel-{}-{}", sel4_arch, kernel_platform)),
                root_image_path: build_dir.join("images").join(format!("root_task-image-{}-{}", sel4_arch, kernel_platform)),
            },
            "arm" | "aarch32" | "arm32" | "aarch64" => SeL4BuildOutcome::Kernel {
                build_dir: build_dir.clone(),
                kernel_path: build_dir.join("images").join(format!("root_task-image-arm-{}", kernel_platform))
            },
            _ => panic!("Unsupported target")
        },
        SeL4BuildMode::Lib => SeL4BuildOutcome::StaticLib {
            build_dir
        },
    }
}<|MERGE_RESOLUTION|>--- conflicted
+++ resolved
@@ -242,17 +242,6 @@
     fs::create_dir_all(&build_dir).expect("Failed to create build dir");
     fs::write(build_dir.join("CMakeLists.txt"), cmake_lists_content).unwrap();
 
-<<<<<<< HEAD
-    let mut root_task_image_path = PathBuf::from(&config.build.root_task_image);
-    if build_mode == SeL4BuildMode::Kernel {
-        root_task_image_path = fs::canonicalize(&root_task_image_path).expect(&format!(
-            "Failed to canonicalize root task image: {}",
-            root_task_image_path.display()
-        ));
-    }
-=======
->>>>>>> ab91af7c
-
     with_working_dir(&build_dir, || {
         let mut cmake = Command::new("cmake");
         cmake
@@ -263,7 +252,7 @@
             .env("SEL4_TOOLS_DIR", tools_dir.to_owned());
 
         if build_mode == SeL4BuildMode::Kernel {
-            cmake.env("ROOT_TASK_PATH", &root_task_image_path);
+            cmake.env("ROOT_TASK_PATH", PathBuf::from(&config.build.root_task_image));
         }
 
         cmake.stdout(Stdio::inherit()).stderr(Stdio::inherit());
